--- conflicted
+++ resolved
@@ -64,9 +64,7 @@
 
 LIBID = "b5cd5cd580f3428fa5f59a8876dcbe6a"
 LIBAPI = 0
-LIBPATCH = 8
-<<<<<<< HEAD
-=======
+LIBPATCH = 9
 
 
 def is_ip_address(value: str) -> bool:
@@ -76,7 +74,6 @@
         return True
     except ipaddress.AddressValueError:
         return False
->>>>>>> f7160642
 
 
 class CertChanged(EventBase):
