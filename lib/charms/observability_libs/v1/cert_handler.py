# Copyright 2023 Canonical Ltd.
# See LICENSE file for licensing details.
"""## Overview.

This document explains how to use the `CertHandler` class to
create and manage TLS certificates through the `tls_certificates` interface.

The goal of the CertHandler is to provide a wrapper to the `tls_certificates`
library functions to make the charm integration smoother.

## Library Usage

This library should be used to create a `CertHandler` object, as per the
following example:

```python
self.cert_handler = CertHandler(
    charm=self,
    key="my-app-cert-manager",
    cert_subject="unit_name",  # Optional
)
```

You can then observe the library's custom event and make use of the key and cert:
```python
self.framework.observe(self.cert_handler.on.cert_changed, self._on_server_cert_changed)

container.push(keypath, self.cert_handler.private_key)
container.push(certpath, self.cert_handler.servert_cert)
```

Since this library uses [Juju Secrets](https://juju.is/docs/juju/secret) it requires Juju >= 3.0.3.
"""
import abc
import ipaddress
import json
import socket
from itertools import filterfalse
from typing import Dict, List, Optional, Union

try:
    from charms.tls_certificates_interface.v3.tls_certificates import (  # type: ignore
        AllCertificatesInvalidatedEvent,
        CertificateAvailableEvent,
        CertificateExpiringEvent,
        CertificateInvalidatedEvent,
        ProviderCertificate,
        TLSCertificatesRequiresV3,
        generate_csr,
        generate_private_key,
    )
except ImportError as e:
    raise ImportError(
        "failed to import charms.tls_certificates_interface.v3.tls_certificates; "
        "Either the library itself is missing (please get it through charmcraft fetch-lib) "
        "or one of its dependencies is unmet."
    ) from e

import logging

from ops.charm import CharmBase, RelationBrokenEvent
from ops.framework import EventBase, EventSource, Object, ObjectEvents
from ops.jujuversion import JujuVersion
from ops.model import Relation, Secret, SecretNotFoundError

logger = logging.getLogger(__name__)

LIBID = "b5cd5cd580f3428fa5f59a8876dcbe6a"
LIBAPI = 1
<<<<<<< HEAD
LIBPATCH = 8
=======
LIBPATCH = 7
>>>>>>> 59551369

VAULT_SECRET_LABEL = "cert-handler-private-vault"


def is_ip_address(value: str) -> bool:
    """Return True if the input value is a valid IPv4 address; False otherwise."""
    try:
        ipaddress.IPv4Address(value)
        return True
    except ipaddress.AddressValueError:
        return False


class CertChanged(EventBase):
    """Event raised when a cert is changed (becomes available or revoked)."""


class CertHandlerEvents(ObjectEvents):
    """Events for CertHandler."""

    cert_changed = EventSource(CertChanged)


class _VaultBackend(abc.ABC):
    """Base class for a single secret manager.

    Assumptions:
    - A single secret (label) is managed by a single instance.
    - Secret is per-unit (not per-app, i.e. may differ from unit to unit).
    """

    def store(self, contents: Dict[str, str], clear: bool = False): ...

    def get_value(self, key: str) -> Optional[str]: ...

    def retrieve(self) -> Dict[str, str]: ...

    def clear(self): ...


class _RelationVaultBackend(_VaultBackend):
    """Relation backend for Vault.

    Use it to store data in a relation databag.
    Assumes that a single relation exists and its data is readable.
    If not, it will raise RuntimeErrors as soon as you try to read/write.
    It will store the data, in plaintext (json-dumped) nested under a configurable
    key in the **unit databag** of this relation.

    Typically, you'll use this with peer relations.

    Note: it is assumed that this object has exclusive access to the data, even though in practice it does not.
      Modifying relation data yourself would go unnoticed and disrupt consistency.
    """

    _NEST_UNDER = "lib.charms.observability_libs.v1.cert_handler::vault"
    # This key needs to be relation-unique. If someone ever creates multiple Vault(_RelationVaultBackend)
    # instances backed by the same (peer) relation, they'll need to set different _NEST_UNDERs
    # for each _RelationVaultBackend instance or they'll be fighting over it.

    def __init__(self, charm: CharmBase, relation_name: str):
        self.charm = charm
        self.relation_name = relation_name

    def _check_ready(self):
        relation = self.charm.model.get_relation(self.relation_name)
        if not relation or not relation.data:
            # if something goes wrong here, the peer-backed vault is not ready to operate
            # it can be because you are trying to use it too soon, i.e. before the (peer)
            # relation has been created (or has joined).
            raise RuntimeError("Relation backend not ready.")

    @property
    def _relation(self) -> Optional[Relation]:
        self._check_ready()
        return self.charm.model.get_relation(self.relation_name)

    @property
    def _databag(self):
        self._check_ready()
        # _check_ready verifies that there is a relation
        return self._relation.data[self.charm.unit]  # type: ignore

    def _read(self) -> Dict[str, str]:
        value = self._databag.get(self._NEST_UNDER)
        if value:
            return json.loads(value)
        return {}

    def _write(self, value: Dict[str, str]):
        if not all(isinstance(x, str) for x in value.values()):
            # the caller has to take care of encoding
            raise TypeError("You can only store strings in Vault.")

        self._databag[self._NEST_UNDER] = json.dumps(value)

    def store(self, contents: Dict[str, str], clear: bool = False):
        """Create a new revision by updating the previous one with ``contents``."""
        current = self._read()

        if clear:
            current.clear()

        current.update(contents)
        self._write(current)

    def get_value(self, key: str) -> Optional[str]:
        """Like retrieve, but single-value."""
        return self._read().get(key)

    def retrieve(self):
        """Return the full vault content."""
        return self._read()

    def clear(self):
        del self._databag[self._NEST_UNDER]


class _SecretVaultBackend(_VaultBackend):
    """Relation backend for Vault.

    Use it to store data in a Juju secret.
    Assumes that Juju supports secrets.
    If not, it will raise some exception as soon as you try to read/write.

    Note: it is assumed that this object has exclusive access to the data, even though in practice it does not.
      Modifying secret's data yourself would go unnoticed and disrupt consistency.
    """

    _uninitialized_key = "uninitialized-secret-key"

    def __init__(self, charm: CharmBase, secret_label: str):
        self.charm = charm
        self.secret_label = secret_label  # needs to be charm-unique.

    @property
    def _secret(self) -> Secret:
        try:
            # we are owners, so we don't need to grant it to ourselves
            return self.charm.model.get_secret(label=self.secret_label)
        except SecretNotFoundError:
            # we need to set SOME contents when we're creating the secret, so we do it.
            return self.charm.unit.add_secret(
                {self._uninitialized_key: "42"}, label=self.secret_label
            )

    def store(self, contents: Dict[str, str], clear: bool = False):
        """Create a new revision by updating the previous one with ``contents``."""
        secret = self._secret
        current = secret.get_content(refresh=True)

        if clear:
            current.clear()
        elif current.get(self._uninitialized_key):
            # is this the first revision? clean up the mock contents we created instants ago.
            del current[self._uninitialized_key]

        current.update(contents)
        secret.set_content(current)

    def get_value(self, key: str) -> Optional[str]:
        """Like retrieve, but single-value."""
        return self._secret.get_content(refresh=True).get(key)

    def retrieve(self):
        """Return the full vault content."""
        return self._secret.get_content(refresh=True)

    def clear(self):
        self._secret.remove_all_revisions()


class Vault:
    """Simple application secret wrapper for local usage."""

    def __init__(self, backend: _VaultBackend):
        self._backend = backend

    def store(self, contents: Dict[str, str], clear: bool = False):
        """Store these contents in the vault overriding whatever is there."""
        self._backend.store(contents, clear=clear)

    def get_value(self, key: str):
        """Like retrieve, but single-value."""
        return self._backend.get_value(key)

    def retrieve(self) -> Dict[str, str]:
        """Return the full vault content."""
        return self._backend.retrieve()

    def clear(self):
        """Clear the vault."""
        self._backend.clear()


class CertHandler(Object):
    """A wrapper for the requirer side of the TLS Certificates charm library."""

    on = CertHandlerEvents()  # pyright: ignore

    def __init__(
        self,
        charm: CharmBase,
        *,
        key: str,
        certificates_relation_name: str = "certificates",
        cert_subject: Optional[str] = None,
        sans: Optional[List[str]] = None,
    ):
        """CertHandler is used to wrap TLS Certificates management operations for charms.

        CerHandler manages one single cert.

        Args:
            charm: The owning charm.
            key: A manually-crafted, static, unique identifier used by ops to identify events.
             It shouldn't change between one event to another.
            certificates_relation_name: Must match metadata.yaml.
            cert_subject: Custom subject. Name collisions are under the caller's responsibility.
            sans: DNS names. If none are given, use FQDN.
        """
        super().__init__(charm, key)
        self.charm = charm

        # We need to sanitize the unit name, otherwise route53 complains:
        # "urn:ietf:params:acme:error:malformed" :: Domain name contains an invalid character
        self.cert_subject = charm.unit.name.replace("/", "-") if not cert_subject else cert_subject

        # Use fqdn only if no SANs were given, and drop empty/duplicate SANs
        sans = list(set(filter(None, (sans or [socket.getfqdn()]))))
        self.sans_ip = list(filter(is_ip_address, sans))
        self.sans_dns = list(filterfalse(is_ip_address, sans))

        if self._check_juju_supports_secrets():
            vault_backend = _SecretVaultBackend(charm, secret_label=VAULT_SECRET_LABEL)

            # TODO: gracefully handle situations where the
            #  secret is gone because the admin has removed it manually
            # self.framework.observe(self.charm.on.secret_remove, self._rotate_csr)

        else:
            vault_backend = _RelationVaultBackend(charm, relation_name="peers")
        self.vault = Vault(vault_backend)

        self.certificates_relation_name = certificates_relation_name
        self.certificates = TLSCertificatesRequiresV3(self.charm, self.certificates_relation_name)

        self.framework.observe(
            self.charm.on.config_changed,
            self._on_config_changed,
        )
        self.framework.observe(
            self.charm.on[self.certificates_relation_name].relation_joined,  # pyright: ignore
            self._on_certificates_relation_joined,
        )
        self.framework.observe(
            self.certificates.on.certificate_available,  # pyright: ignore
            self._on_certificate_available,
        )
        self.framework.observe(
            self.certificates.on.certificate_expiring,  # pyright: ignore
            self._on_certificate_expiring,
        )
        self.framework.observe(
            self.certificates.on.certificate_invalidated,  # pyright: ignore
            self._on_certificate_invalidated,
        )
        self.framework.observe(
            self.certificates.on.all_certificates_invalidated,  # pyright: ignore
            self._on_all_certificates_invalidated,
        )
        self.framework.observe(
            self.charm.on[self.certificates_relation_name].relation_broken,  # pyright: ignore
            self._on_certificates_relation_broken,
        )
        self.framework.observe(
            self.charm.on.upgrade_charm,  # pyright: ignore
            self._on_upgrade_charm,
        )

    def _on_upgrade_charm(self, _):
<<<<<<< HEAD
        has_privkey = self.vault.get_value("private-key")

        self._migrate_vault()

        # If we already have a csr, but the pre-migration vault has no privkey stored,
        # the csr must have been signed with a privkey that is now outdated and utterly lost.
        # So we throw away the csr and generate a new one (and a new privkey along with it).
        if not has_privkey and self._csr:
            logger.debug("CSR and privkey out of sync after vault migration... renewing CSR.")
            # this will call `self.private_key` which will generate a new privkey.
            self._generate_csr(renew=True)

=======
        self._migrate_vault()

>>>>>>> 59551369
    def _migrate_vault(self):
        peer_backend = _RelationVaultBackend(self.charm, relation_name="peers")

        if self._check_juju_supports_secrets():
            # we are on recent juju
            if self.vault.retrieve():
                # we already were on recent juju: nothing to migrate
<<<<<<< HEAD
                logger.debug("vault is already populated. Nothing to migrate...")
                return

            # we used to be on old juju: our secret stuff is in peer data
            if contents := peer_backend.retrieve():
                logger.debug(
                    "some data found in relation-backed vault. "
                    "Migrating to secret-backed vault..."
                )
                # move over to secret-backed storage
                self.vault.store(contents)
=======
                return

            # we used to be on old juju: our secret stuff is in peer data
            if peer_backend.retrieve():
                # move over to secret-backed storage
                self.vault.store(peer_backend.retrieve())
>>>>>>> 59551369

                # clear the peer storage
                peer_backend.clear()
                return

        # if we are downgrading, i.e. from juju with secrets to juju without,
        # we have lost all that was in the secrets backend.

    @property
    def enabled(self) -> bool:
        """Boolean indicating whether the charm has a tls_certificates relation."""
        # We need to check for units as a temporary workaround because of https://bugs.launchpad.net/juju/+bug/2024583
        # This could in theory not work correctly on scale down to 0 but it is necessary for the moment.

        if not self.charm.model.get_relation(self.certificates_relation_name):
            return False

        if not self.charm.model.get_relation(
            self.certificates_relation_name
        ).units:  # pyright: ignore
            return False

        if not self.charm.model.get_relation(
            self.certificates_relation_name
        ).app:  # pyright: ignore
            return False

        if not self.charm.model.get_relation(
            self.certificates_relation_name
        ).data:  # pyright: ignore
            return False

        return True

    def _on_certificates_relation_joined(self, _) -> None:
        # this will only generate a csr if we don't have one already
        self._generate_csr()

    def _on_config_changed(self, _):
        # this will only generate a csr if we don't have one already
        self._generate_csr()

    @property
    def relation(self):
        """The "certificates" relation."""
        return self.charm.model.get_relation(self.certificates_relation_name)

    def _generate_csr(
        self, overwrite: bool = False, renew: bool = False, clear_cert: bool = False
    ):
        """Request a CSR "creation" if renew is False, otherwise request a renewal.

        Without overwrite=True, the CSR would be created only once, even if calling the method
        multiple times. This is useful needed because the order of peer-created and
        certificates-joined is not predictable.

        This method intentionally does not emit any events, leave it for caller's responsibility.
        """
        # if we are in a relation-broken hook, we might not have a relation to publish the csr to.
        if not self.relation:
            logger.warning(
                f"No {self.certificates_relation_name!r} relation found. " f"Cannot generate csr."
            )
            return

        # In case we already have a csr, do not overwrite it by default.
        if overwrite or renew or not self._csr:
            private_key = self.private_key
            csr = generate_csr(
                private_key=private_key.encode(),
                subject=self.cert_subject,
                sans_dns=self.sans_dns,
                sans_ip=self.sans_ip,
            )

            if renew and self._csr:
                self.certificates.request_certificate_renewal(
                    old_certificate_signing_request=self._csr.encode(),
                    new_certificate_signing_request=csr,
                )
            else:
                logger.info(
                    "Creating CSR for %s with DNS %s and IPs %s",
                    self.cert_subject,
                    self.sans_dns,
                    self.sans_ip,
                )
                self.certificates.request_certificate_creation(certificate_signing_request=csr)

        if clear_cert:
            self.vault.clear()

    def _on_certificate_available(self, event: CertificateAvailableEvent) -> None:
        """Emit cert-changed."""
        self.on.cert_changed.emit()  # pyright: ignore

    @property
    def private_key(self) -> str:
        """Private key.

        BEWARE: if the vault misbehaves, the backing secret is removed, the peer relation dies
        or whatever, we might be calling generate_private_key() again and cause a desync
        with the CSR because it's going to be signed with an outdated key we have no way of retrieving.
        The caller needs to ensure that if the vault backend gets reset, then so does the csr.

        TODO: we could consider adding a way to verify if the csr was signed by our privkey,
            and do that on collect_unit_status as a consistency check
        """
        private_key = self.vault.get_value("private-key")
        if private_key is None:
            private_key = generate_private_key().decode()
            self.vault.store({"private-key": private_key})
        return private_key

    @property
    def _csr(self) -> Optional[str]:
        csrs = self.certificates.get_requirer_csrs()
        if not csrs:
            return None

        # in principle we only ever need one cert.
        # we might want to complicate this a bit once we get into cert rotations: during the rotation, we may need to
        # keep the old one around for a little while. If there's multiple certs, at the moment we're
        # ignoring all but the last one.
        if len(csrs) > 1:
            logger.warning(
                "Multiple CSRs found in `certificates` relation. "
                "cert_handler is not ready to expect it."
            )

        return csrs[-1].csr

    def get_cert(self) -> Optional[ProviderCertificate]:
        """Get the certificate from relation data."""
        all_certs = self.certificates.get_provider_certificates()
        # search for the cert matching our csr.
        matching_cert = [c for c in all_certs if c.csr == self._csr]
        return matching_cert[0] if matching_cert else None

    @property
    def ca_cert(self) -> Optional[str]:
        """CA Certificate."""
        cert = self.get_cert()
        return cert.ca if cert else None

    @property
    def server_cert(self) -> Optional[str]:
        """Server Certificate."""
        cert = self.get_cert()
        return cert.certificate if cert else None

    @property
    def chain(self) -> Optional[str]:
        """Return the ca chain bundled as a single PEM string."""
        cert = self.get_cert()
        return cert.chain_as_pem() if cert else None

    def _on_certificate_expiring(
        self, event: Union[CertificateExpiringEvent, CertificateInvalidatedEvent]
    ) -> None:
        """Generate a new CSR and request certificate renewal."""
        if event.certificate == self.server_cert:
            self._generate_csr(renew=True)
            # FIXME why are we not emitting cert_changed here?

    def _certificate_revoked(self, event) -> None:
        """Remove the certificate and generate a new CSR."""
        # Note: assuming "limit: 1" in metadata
        if event.certificate == self.server_cert:
            self._generate_csr(overwrite=True, clear_cert=True)
            self.on.cert_changed.emit()  # pyright: ignore

    def _on_certificate_invalidated(self, event: CertificateInvalidatedEvent) -> None:
        """Deal with certificate revocation and expiration."""
        if event.certificate == self.server_cert:
            # if event.reason in ("revoked", "expired"):
            # Currently, the reason does not matter to us because the action is the same.
            self._generate_csr(overwrite=True, clear_cert=True)
            self.on.cert_changed.emit()  # pyright: ignore

    def _on_all_certificates_invalidated(self, _: AllCertificatesInvalidatedEvent) -> None:
        # Do what you want with this information, probably remove all certificates
        # Note: assuming "limit: 1" in metadata
        self._generate_csr(overwrite=True, clear_cert=True)
        self.on.cert_changed.emit()  # pyright: ignore

    def _on_certificates_relation_broken(self, _: RelationBrokenEvent) -> None:
        """Clear all secrets data when removing the relation."""
        self.vault.clear()
        self.on.cert_changed.emit()  # pyright: ignore

    def _check_juju_supports_secrets(self) -> bool:
        version = JujuVersion.from_environ()
        if not JujuVersion(version=str(version)).has_secrets:
            msg = f"Juju version {version} does not supports Secrets. Juju >= 3.0.3 is needed"
            logger.debug(msg)
            return False
        return True<|MERGE_RESOLUTION|>--- conflicted
+++ resolved
@@ -67,11 +67,7 @@
 
 LIBID = "b5cd5cd580f3428fa5f59a8876dcbe6a"
 LIBAPI = 1
-<<<<<<< HEAD
 LIBPATCH = 8
-=======
-LIBPATCH = 7
->>>>>>> 59551369
 
 VAULT_SECRET_LABEL = "cert-handler-private-vault"
 
@@ -353,7 +349,6 @@
         )
 
     def _on_upgrade_charm(self, _):
-<<<<<<< HEAD
         has_privkey = self.vault.get_value("private-key")
 
         self._migrate_vault()
@@ -366,10 +361,6 @@
             # this will call `self.private_key` which will generate a new privkey.
             self._generate_csr(renew=True)
 
-=======
-        self._migrate_vault()
-
->>>>>>> 59551369
     def _migrate_vault(self):
         peer_backend = _RelationVaultBackend(self.charm, relation_name="peers")
 
@@ -377,7 +368,6 @@
             # we are on recent juju
             if self.vault.retrieve():
                 # we already were on recent juju: nothing to migrate
-<<<<<<< HEAD
                 logger.debug("vault is already populated. Nothing to migrate...")
                 return
 
@@ -389,14 +379,6 @@
                 )
                 # move over to secret-backed storage
                 self.vault.store(contents)
-=======
-                return
-
-            # we used to be on old juju: our secret stuff is in peer data
-            if peer_backend.retrieve():
-                # move over to secret-backed storage
-                self.vault.store(peer_backend.retrieve())
->>>>>>> 59551369
 
                 # clear the peer storage
                 peer_backend.clear()
