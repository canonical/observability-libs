# Copyright 2023 Canonical Ltd.
# See LICENSE file for licensing details.
"""## Overview.

This document explains how to use the `CertHandler` class to
create and manage TLS certificates through the `tls_certificates` interface.

The goal of the CertHandler is to provide a wrapper to the `tls_certificates`
library functions to make the charm integration smoother.

## Library Usage

This library should be used to create a `CertHandler` object, as per the
following example:

```python
self.cert_handler = CertHandler(
    charm=self,
    key="my-app-cert-manager",
    cert_subject="unit_name",  # Optional
)
```

You can then observe the library's custom event and make use of the key and cert:
```python
self.framework.observe(self.cert_handler.on.cert_changed, self._on_server_cert_changed)

container.push(keypath, self.cert_handler.private_key)
container.push(certpath, self.cert_handler.servert_cert)
```

Since this library uses [Juju Secrets](https://juju.is/docs/juju/secret) it requires Juju >= 3.0.3.
"""
import ipaddress
import socket
from itertools import filterfalse
from typing import List, Optional, Union

try:
    from charms.tls_certificates_interface.v3.tls_certificates import (  # type: ignore
        AllCertificatesInvalidatedEvent,
        CertificateAvailableEvent,
        CertificateExpiringEvent,
        CertificateInvalidatedEvent,
        TLSCertificatesRequiresV3,
        generate_csr,
        generate_private_key,
    )
except ImportError as e:
    raise ImportError(
        "failed to import charms.tls_certificates_interface.v2.tls_certificates; "
        "Either the library itself is missing (please get it through charmcraft fetch-lib) "
        "or one of its dependencies is unmet."
    ) from e

import logging

from ops.charm import CharmBase, RelationBrokenEvent
from ops.framework import EventBase, EventSource, Object, ObjectEvents
from ops.jujuversion import JujuVersion
from ops.model import SecretNotFoundError

logger = logging.getLogger(__name__)


LIBID = "b5cd5cd580f3428fa5f59a8876dcbe6a"
LIBAPI = 1
<<<<<<< HEAD
LIBPATCH = 2
=======
LIBPATCH = 4
>>>>>>> 4169cf17


def is_ip_address(value: str) -> bool:
    """Return True if the input value is a valid IPv4 address; False otherwise."""
    try:
        ipaddress.IPv4Address(value)
        return True
    except ipaddress.AddressValueError:
        return False


class CertChanged(EventBase):
    """Event raised when a cert is changed (becomes available or revoked)."""


class CertHandlerEvents(ObjectEvents):
    """Events for CertHandler."""

    cert_changed = EventSource(CertChanged)


class CertHandler(Object):
    """A wrapper for the requirer side of the TLS Certificates charm library."""

    on = CertHandlerEvents()  # pyright: ignore

    def __init__(
        self,
        charm: CharmBase,
        *,
        key: str,
        certificates_relation_name: str = "certificates",
        cert_subject: Optional[str] = None,
        sans: Optional[List[str]] = None,
    ):
        """CertHandler is used to wrap TLS Certificates management operations for charms.

        CerHandler manages one single cert.

        Args:
            charm: The owning charm.
            key: A manually-crafted, static, unique identifier used by ops to identify events.
             It shouldn't change between one event to another.
            certificates_relation_name: Must match metadata.yaml.
            cert_subject: Custom subject. Name collisions are under the caller's responsibility.
            sans: DNS names. If none are given, use FQDN.
        """
        super().__init__(charm, key)
        self._check_juju_supports_secrets()

        self.charm = charm
        # We need to sanitize the unit name, otherwise route53 complains:
        # "urn:ietf:params:acme:error:malformed" :: Domain name contains an invalid character
        self.cert_subject = charm.unit.name.replace("/", "-") if not cert_subject else cert_subject

        # Use fqdn only if no SANs were given, and drop empty/duplicate SANs
        sans = list(set(filter(None, (sans or [socket.getfqdn()]))))
        self.sans_ip = list(filter(is_ip_address, sans))
        self.sans_dns = list(filterfalse(is_ip_address, sans))

        self.certificates_relation_name = certificates_relation_name
        self.certificates = TLSCertificatesRequiresV3(self.charm, self.certificates_relation_name)

        self.framework.observe(
            self.charm.on.config_changed,
            self._on_config_changed,
        )
        self.framework.observe(
            self.charm.on[self.certificates_relation_name].relation_joined,  # pyright: ignore
            self._on_certificates_relation_joined,
        )
        self.framework.observe(
            self.certificates.on.certificate_available,  # pyright: ignore
            self._on_certificate_available,
        )
        self.framework.observe(
            self.certificates.on.certificate_expiring,  # pyright: ignore
            self._on_certificate_expiring,
        )
        self.framework.observe(
            self.certificates.on.certificate_invalidated,  # pyright: ignore
            self._on_certificate_invalidated,
        )
        self.framework.observe(
            self.certificates.on.all_certificates_invalidated,  # pyright: ignore
            self._on_all_certificates_invalidated,
        )
        self.framework.observe(
            self.charm.on[self.certificates_relation_name].relation_broken,  # pyright: ignore
            self._on_certificates_relation_broken,
        )

    @property
    def enabled(self) -> bool:
        """Boolean indicating whether the charm has a tls_certificates relation."""
        # We need to check for units as a temporary workaround because of https://bugs.launchpad.net/juju/+bug/2024583
        # This could in theory not work correctly on scale down to 0 but it is necessary for the moment.

        if not self.charm.model.get_relation(self.certificates_relation_name):
            return False

        if not self.charm.model.get_relation(
            self.certificates_relation_name
        ).units:  # pyright: ignore
            return False

        if not self.charm.model.get_relation(
            self.certificates_relation_name
        ).app:  # pyright: ignore
            return False

        if not self.charm.model.get_relation(
            self.certificates_relation_name
        ).data:  # pyright: ignore
            return False

        return True

    def _on_certificates_relation_joined(self, _) -> None:
        self._generate_privkey()
        self._generate_csr()

    def _generate_privkey(self):
        # Generate priv key unless done already
        # TODO figure out how to go about key rotation.

        if not (relation := self.charm.model.get_relation(self.certificates_relation_name)):
            return

        if not self.private_key:
            private_key = generate_private_key()
            secret = self.charm.unit.add_secret({"private-key": private_key.decode()})
            secret.grant(relation)
            relation.data[self.charm.unit]["private-key-secret-id"] = secret.id  # pyright: ignore

    def _on_config_changed(self, _):
        relation = self.charm.model.get_relation(self.certificates_relation_name)

        if not relation:
            return

        self._generate_privkey()
        self._generate_csr(renew=True)

    def _generate_csr(
        self, overwrite: bool = False, renew: bool = False, clear_cert: bool = False
    ):
        """Request a CSR "creation" if renew is False, otherwise request a renewal.

        Without overwrite=True, the CSR would be created only once, even if calling the method
        multiple times. This is useful needed because the order of peer-created and
        certificates-joined is not predictable.

        This method intentionally does not emit any events, leave it for caller's responsibility.
        """
        # if the certificates relation is dead (perhaps we are in a relation-removed hook),
        # don't do anything.
        if not self.charm.model.get_relation(self.certificates_relation_name):
            logger.debug(f"no {self.certificates_relation_name} relation found; skipping _generate_csr.")
            return

        # In case we already have a csr, do not overwrite it by default.
        if overwrite or renew or not self._csr:
            private_key = self.private_key
            if private_key is None:
                # FIXME: raise this in a less nested scope by
                #  generating privkey and csr in the same method.
                raise RuntimeError(
                    "private key unset. call _generate_privkey() before you call this method."
                )
            csr = generate_csr(
                private_key=private_key.encode(),
                subject=self.cert_subject,
                sans_dns=self.sans_dns,
                sans_ip=self.sans_ip,
            )

            if renew and self._csr:
                self.certificates.request_certificate_renewal(
                    old_certificate_signing_request=self._csr.encode(),
                    new_certificate_signing_request=csr,
                )
            else:
                logger.info(
                    "Creating CSR for %s with DNS %s and IPs %s",
                    self.cert_subject,
                    self.sans_dns,
                    self.sans_ip,
                )
                self.certificates.request_certificate_creation(certificate_signing_request=csr)

            # Note: CSR is being replaced with a new one, so until we get the new cert, we'd have
            # a mismatch between the CSR and the cert.
            # For some reason the csr contains a trailing '\n'. TODO figure out why
            self._csr = csr.decode().strip()

        if clear_cert:
            try:
                secret = self.model.get_secret(label="ca-certificate-chain")
                secret.remove_all_revisions()
            except SecretNotFoundError:
                logger.debug("Secret with label: 'ca-certificate-chain' not found")

    def _on_certificate_available(self, event: CertificateAvailableEvent) -> None:
        """Get the certificate from the event and store it in a peer relation.

        Note: assuming "limit: 1" in metadata
        """
        event_csr = (
            event.certificate_signing_request.strip()
            if event.certificate_signing_request
            else None
        )
        if event_csr == self._csr:
            content = {
                "ca-cert": event.ca,
                "server-cert": event.certificate,
                "chain": event.chain_as_pem(),
                "csr": event_csr,
            }
            try:
                secret = self.model.get_secret(label="ca-certificate-chain")
            except SecretNotFoundError:
                if not (
                    relation := self.charm.model.get_relation(self.certificates_relation_name)
                ):
                    logger.error("Relation %s not found", self.certificates_relation_name)
                    return

                secret = self.charm.unit.add_secret(content, label="ca-certificate-chain")
                secret.grant(relation)
                relation.data[self.charm.unit]["secret-id"] = secret.id  # pyright: ignore
                self.on.cert_changed.emit()  # pyright: ignore

    def _retrieve_secret_id(self, secret_id_name: str) -> Optional[str]:
        if not (relation := self.charm.model.get_relation(self.certificates_relation_name)):
            return None

        if not (secret_id := relation.data[self.charm.unit].get(secret_id_name)):
            return None

        return secret_id

    def _retrieve_from_secret(self, value: str, secret_id_name: str) -> Optional[str]:
        if not (secret_id := self._retrieve_secret_id(secret_id_name)):
            return None

        if not (secret := self.model.get_secret(id=secret_id)):
            return None

        content = secret.get_content()
        return content.get(value)

    @property
    def private_key(self) -> Optional[str]:
        """Private key."""
        return self._retrieve_from_secret("private-key", "private-key-secret-id")

    @property
    def private_key_secret_id(self) -> Optional[str]:
        """ID of the Juju Secret for the Private key."""
        return self._retrieve_secret_id("private-key-secret-id")

    @property
    def _csr(self) -> Optional[str]:
        return self._retrieve_from_secret("csr", "csr-secret-id")

    @_csr.setter
    def _csr(self, value: str):
        if not (relation := self.charm.model.get_relation(self.certificates_relation_name)):
            return

        if not (secret_id := relation.data[self.charm.unit].get("csr-secret-id", None)):
            secret = self.charm.unit.add_secret({"csr": value})
            secret.grant(relation)
            relation.data[self.charm.unit]["csr-secret-id"] = secret.id  # pyright: ignore
            return

        secret = self.model.get_secret(id=secret_id)
        secret.set_content({"csr": value})

    @property
    def ca_cert(self) -> Optional[str]:
        """CA Certificate."""
        return self._retrieve_from_secret("ca-cert", "secret-id")

    @property
    def ca_server_cert_secret_id(self) -> Optional[str]:
        """CA server cert secret id."""
        return self._retrieve_secret_id("secret-id")

    @property
    def server_cert(self) -> Optional[str]:
        """Server Certificate."""
        return self._retrieve_from_secret("server-cert", "secret-id")

    @property
    def _chain(self) -> Optional[str]:
        return self._retrieve_from_secret("chain", "secret-id")

    @property
    def chain(self) -> Optional[str]:
        """Return the ca chain."""
        return self._chain

    def _on_certificate_expiring(
        self, event: Union[CertificateExpiringEvent, CertificateInvalidatedEvent]
    ) -> None:
        """Generate a new CSR and request certificate renewal."""
        if event.certificate == self.server_cert:
            self._generate_csr(renew=True)

    def _certificate_revoked(self, event) -> None:
        """Remove the certificate and generate a new CSR."""
        # Note: assuming "limit: 1" in metadata
        if event.certificate == self.server_cert:
            self._generate_csr(overwrite=True, clear_cert=True)
            self.on.cert_changed.emit()  # pyright: ignore

    def _on_certificate_invalidated(self, event: CertificateInvalidatedEvent) -> None:
        """Deal with certificate revocation and expiration."""
        if event.certificate != self.server_cert:
            return

        # if event.reason in ("revoked", "expired"):
        # Currently, the reason does not matter to us because the action is the same.
        self._generate_csr(overwrite=True, clear_cert=True)
        self.on.cert_changed.emit()  # pyright: ignore

    def _on_all_certificates_invalidated(self, _: AllCertificatesInvalidatedEvent) -> None:
        # Do what you want with this information, probably remove all certificates
        # Note: assuming "limit: 1" in metadata
        self._generate_csr(overwrite=True, clear_cert=True)
        self.on.cert_changed.emit()  # pyright: ignore

    def _on_certificates_relation_broken(self, _: RelationBrokenEvent) -> None:
        """Clear the certificates data when removing the relation."""
        try:
            secret = self.model.get_secret(label="csr-secret-id")
            secret.remove_all_revisions()
        except SecretNotFoundError:
            logger.debug("Secret 'csr-scret-id' not found")
        self.on.cert_changed.emit()  # pyright: ignore

    def _check_juju_supports_secrets(self) -> None:
        version = JujuVersion.from_environ()

        if not JujuVersion(version=str(version)).has_secrets:
            msg = f"Juju version {version} does not supports Secrets. Juju >= 3.0.3 is needed"
            logger.error(msg)
            raise RuntimeError(msg)<|MERGE_RESOLUTION|>--- conflicted
+++ resolved
@@ -65,11 +65,7 @@
 
 LIBID = "b5cd5cd580f3428fa5f59a8876dcbe6a"
 LIBAPI = 1
-<<<<<<< HEAD
-LIBPATCH = 2
-=======
-LIBPATCH = 4
->>>>>>> 4169cf17
+LIBPATCH = 5
 
 
 def is_ip_address(value: str) -> bool:
